[build-system]
requires = ["setuptools>=61.0", "wheel"]
build-backend = "setuptools.build_meta"

[project]
name = "OpenMuse"
version = "0.1.3"
description = "Record and Stream Muse S Athena signals with Python"
readme = "README.md"
requires-python = ">=3.12"
dependencies = [
  "bleak>=0.21.0",
  "numpy>=1.24.0",
  "pandas>=1.5.0",
  "mne-lsl>=1.10.0",
  "matplotlib>=3.5.0",
<<<<<<< HEAD
  "vispy>=0.14",
  "PyQt6>=6.5",
=======
  "vispy>=0.12.0",
>>>>>>> 1a306e49
]
authors = [{ name = "" }]
classifiers = [
  "Programming Language :: Python :: 3",
  "License :: OSI Approved :: MIT License",
  "Operating System :: OS Independent",
]

[project.scripts]
OpenMuse = "OpenMuse.cli:main"

[tool.setuptools]
packages = ["OpenMuse"]<|MERGE_RESOLUTION|>--- conflicted
+++ resolved
@@ -14,12 +14,8 @@
   "pandas>=1.5.0",
   "mne-lsl>=1.10.0",
   "matplotlib>=3.5.0",
-<<<<<<< HEAD
-  "vispy>=0.14",
   "PyQt6>=6.5",
-=======
   "vispy>=0.12.0",
->>>>>>> 1a306e49
 ]
 authors = [{ name = "" }]
 classifiers = [
